--- conflicted
+++ resolved
@@ -85,20 +85,8 @@
 
 /**
  * Tool names enum for type safety
- * Note: These must match the tool names defined in browser-tools.ts
  */
 export enum ToolName {
-<<<<<<< HEAD
-  GET_CURRENT_TAB_INFO = "get_current_tab_info",
-  GET_PAGE_CONTENT = "get_page_content",
-  FIND_ELEMENTS = "find_elements",
-  CLICK_ELEMENT = "click_element",
-  FILL_INPUT = "fill_input",
-  SCROLL_TO_ELEMENT = "scroll_to_element",
-  CAPTURE_SCREENSHOT = "capture_screenshot",
-  GET_ALL_TABS = "get_all_tabs",
-  SWITCH_TO_TAB = "switch_to_tab",
-=======
   GET_CURRENT_TAB_INFO = "getCurrentTabInfo",
   GET_PAGE_CONTENT = "getPageContent",
   FIND_ELEMENTS = "findElements",
@@ -111,5 +99,4 @@
   SWITCH_TO_TAB = "switchToTab",
   DOWNLOAD_FILE = "downloadFile",
   OPEN_NEW_TAB = "openNewTab",
->>>>>>> 83643c58
 }